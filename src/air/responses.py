import importlib
from typing import Any

from fastapi import Response
from starlette.responses import (
    FileResponse as FileResponse,  # noqa
    HTMLResponse as HTMLResponse,  # noqa
    JSONResponse as JSONResponse,  # noqa
    PlainTextResponse as PlainTextResponse,  # noqa
    RedirectResponse as RedirectResponse,  # noqa
    StreamingResponse as StreamingResponse,  # noqa
)
<<<<<<< HEAD
=======
from starlette.types import Send
>>>>>>> b2969ab7

from air.tags import Tag


def dict_to_airtag(d):
    children_raw = d.get("_children", ())
    children = tuple(
        dict_to_airtag(c) if isinstance(c, dict) else c for c in children_raw
    )
    module = importlib.import_module(d["_module"])
    obj = getattr(module, d["_name"])
    return obj(*children, **d.get("_attrs", {}))


class AirResponse(Response):
    """Response class to handle air.tags.Tags or HTML (from Jinja2)."""

    media_type = "text/html; charset=utf-8"

    def render(self, content: Any) -> bytes:
        """Render Tag elements to bytes of HTML."""
        if isinstance(content, str):
            return content.encode("utf-8")
        if isinstance(content, dict):
            content = dict_to_airtag(content)
        return content.render().encode("utf-8")


class TagResponse(Response):
    """Response class to handle air.tags.Tags."""

    media_type = "text/html; charset=utf-8"

    def render(self, content: Any) -> bytes:
        """Render Tag elements to bytes of HTML."""
        if isinstance(content, dict):
            content = dict_to_airtag(content)
        return content.render().encode("utf-8")


class SSEResponse(StreamingResponse):
    """Response class for Server Sent Events

    Example:

        # For tags
        import random
        from asyncio import sleep

        import air

        app = air.Air()


        @app.page
        def index():
            return air.layouts.mvpcss(
                air.Script(src="https://unpkg.com/htmx-ext-sse@2.2.1/sse.js"),
                air.Title("Server Sent Event Demo"),
                air.H1("Server Sent Event Demo"),
                air.P("Lottery number generator"),
                air.Section(
                    hx_ext="sse",
                    sse_connect="/lottery-numbers",
                    hx_swap="beforeend show:bottom",
                    sse_swap="message",
                ),
            )

        async def lottery_generator():
            while True:
                lottery_numbers = ", ".join([str(random.randint(1, 40)) for x in range(6)])
                # Tags work seamlessly
                yield air.Aside(lottery_numbers)
                # As do strings. Non-strings are cast to strings via the str built-in
                yieled "Hello\nworld"
                await sleep(1)


        @app.get("/lottery-numbers")
        async def get():
            return air.SSEResponse(lottery_generator())
    """

    media_type = "text/event-stream"

    async def stream_response(self, send: Send) -> None:
        await send(
            {
                "type": "http.response.start",
                "status": self.status_code,
                "headers": self.raw_headers,
            }
        )
        async for chunk in self.body_iterator:
            if not isinstance(chunk, (bytes, memoryview)):
                if isinstance(chunk, Tag) or hasattr(chunk, "render"):
                    # If a tag or has a "render" method, call that and create lines
                    lines = [t for t in chunk.render().splitlines()]
                else:
                    # Anything else, cast to str and run splitlines
                    lines = [t for t in str(chunk).splitlines()]
                formatted = [f"data: {t}" for t in lines]
                data = "\n".join(formatted)
                chunk = f"event: message\n{data}\n\n"
                chunk = chunk.encode(self.charset)
            await send({"type": "http.response.body", "body": chunk, "more_body": True})

        await send({"type": "http.response.body", "body": b"", "more_body": False})<|MERGE_RESOLUTION|>--- conflicted
+++ resolved
@@ -10,12 +10,9 @@
     RedirectResponse as RedirectResponse,  # noqa
     StreamingResponse as StreamingResponse,  # noqa
 )
-<<<<<<< HEAD
-=======
 from starlette.types import Send
->>>>>>> b2969ab7
 
-from air.tags import Tag
+from .tags import Tag
 
 
 def dict_to_airtag(d):
